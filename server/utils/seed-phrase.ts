--- conflicted
+++ resolved
@@ -86,7 +86,6 @@
     const hdkey = HDKey.fromMasterSeed(seed);
     const childKey = hdkey.derive("m/44'/60'/0'/0/0");
     
-<<<<<<< HEAD
     try {
       // Создаем кошелек из приватного ключа
       const wallet = HDWallet.fromPrivateKey(Buffer.from(childKey.privateKey));
@@ -107,13 +106,11 @@
       return wallet.address;
     }
     
-=======
     // Создаем Ethereum адрес напрямую из приватного ключа
     const privateKey = Buffer.from(childKey.privateKey).toString('hex');
     const wallet = new ethers.Wallet(privateKey);
     
     return wallet.address;
->>>>>>> f9800bef
   } catch (error) {
     console.error('Failed to generate Ethereum address from mnemonic:', error);
     
